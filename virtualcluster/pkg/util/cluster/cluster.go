--- conflicted
+++ resolved
@@ -294,15 +294,6 @@
 // Start starts the Cluster's cache and blocks,
 // until context for the cache is cancelled.
 func (c *Cluster) Start() error {
-<<<<<<< HEAD
-        ctx, cancel := context.WithCancel(c.context)
-        c.cancelContext = cancel
-	ca, err := c.getCache()
-	if err != nil {
-		return err
-	}
-
-=======
 
 	ctx, cancel := context.WithCancel(c.context)
 	c.cancelContext = cancel
@@ -311,7 +302,6 @@
 	if err != nil {
 		return err
 	}
->>>>>>> 7a45093b
 	return ca.Start(ctx)
 }
 
